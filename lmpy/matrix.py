--- conflicted
+++ resolved
@@ -207,13 +207,8 @@
             # Make sure we reshape if necessary if adding new axis (stacking)
             if mtx.ndim < axis + 1:  # Add 1 since zero-based
                 mtx = Matrix(
-<<<<<<< HEAD
                     np.expand_dims(mtx, len(mtx.shape) + 1),
                     headers=mtx.headers)
-=======
-                    np.expand_dims(mtx, len(mtx.shape)), headers=mtx.headers,
-                    metadata=mtx.metadata)
->>>>>>> fcad4fc9
                 mtx.set_headers([''], axis=str(axis))
             # Cast mtx to Matrix in case it is not
             mtx = mtx.view(Matrix)
